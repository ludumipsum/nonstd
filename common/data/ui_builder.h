#pragma once

#include "batteries_included.h"
#include "primitive_types.h"

#include "ui_command.h"

#include "api.h"

<<<<<<< HEAD
using UICommandList = Buffer<UICommand>;
class UI {
    UICommand current;
    UICommandList uicl;
    inline void commit() {
        if (current.type != UI_TYPE_NONE) {
            uicl.push(current);
=======
class UI {
protected:
    using UICommandList = BufferView<UICommand>;

    UICommand        m_current;
    UICommandList    m_uicl;

    inline void commit() {
        if (m_current.type != UI_TYPE_NONE) {
            m_uicl.push(m_current);
>>>>>>> ee03a570
        }
        m_current = { 0 };
        m_current.type = UI_TYPE_NONE;
        m_current.icon = UI_ICON_NONE;
        m_current.state = UI_STATE_DEFAULT;
    }
public:
<<<<<<< HEAD
    inline UI(UICommandList& uicl) : current({0}), uicl(uicl) { }
    inline UI(void* buffer, u64 size)
        : current({0})
        , uicl(UICommandList(BufferDescriptor {
            (UICommand*)buffer, (UICommand*)buffer, size, CLEARMODE_PASS
        })) { }
    inline UI(GameState& state)
        : current({0})
        , uicl(UICommandList(
            state.memory.lookup(state.memory.map, state.out.ui_command_bid)
          ))
    { }
=======
    inline UI(UICommandList uicl)
             : m_current ( { 0 } )
             , m_uicl    ( uicl  ) { }
    inline UI(void* buffer, u64 size)
             : m_current ( { 0 } )
             , m_uicl    ( UICommandList( BufferDescriptor { buffer,
                                                             buffer,
                                                             size } )
             ) { }
    inline UI(GameState& state)
             : m_current ( { 0 } )
             , m_uicl    ( UICommandList { state, state.out.ui_command_bid } )
             { }

>>>>>>> ee03a570
    inline ~UI() { commit(); }

    inline UI& label() { commit(); m_current.type = UI_TYPE_LABEL; return *this;}
    inline UI& toolButton() { commit(); m_current.type = UI_TYPE_TOOL_BUTTON; return *this;}
    inline UI& radioButton() { commit(); m_current.type = UI_TYPE_RADIO_BUTTON; return *this;}
    inline UI& textField() { commit(); m_current.type = UI_TYPE_TEXT_FIELD; return *this;}
    inline UI& optionButton() { commit(); m_current.type = UI_TYPE_OPTION_BUTTON; return *this;}
    inline UI& choiceButton() { commit(); m_current.type = UI_TYPE_CHOICE_BUTTON; return *this;}
    inline UI& colorButton() { commit(); m_current.type = UI_TYPE_COLOR_BUTTON; return *this;}
    inline UI& numberField() { commit(); m_current.type = UI_TYPE_NUMBER_FIELD; return *this;}
    inline UI& slider() { commit(); m_current.type = UI_TYPE_SLIDER; return *this;}
    inline UI& scrollBar() { commit(); m_current.type = UI_TYPE_SCROLLBAR; return *this;}
    inline UI& menuBackground() { commit(); m_current.type = UI_TYPE_MENU_BACKGROUND; return *this;}
    inline UI& menuLabel() { commit(); m_current.type = UI_TYPE_MENU_LABEL; return *this;}
    inline UI& menuItem() { commit(); m_current.type = UI_TYPE_MENU_ITEM; return *this;}
    inline UI& tooltipBackground() { commit(); m_current.type = UI_TYPE_TOOLTIP_BACKGROUND; return *this;}
    inline UI& nodePort() { commit(); m_current.type = UI_TYPE_NODE_PORT; return *this;}
    inline UI& nodeWire() { commit(); m_current.type = UI_TYPE_NODE_WIRE; return *this;}
    inline UI& coloredNodeWire() { commit(); m_current.type = UI_TYPE_COLORED_NODE_WIRE; return *this;}
    inline UI& nodeBackground() { commit(); m_current.type = UI_TYPE_NODE_BACKGROUND; return *this;}
    inline UI& splitterWidget() { commit(); m_current.type = UI_TYPE_SPLITTER_WIDGET; return *this;}
    inline UI& joinAreaOverlay() { commit(); m_current.type = UI_TYPE_JOIN_AREA_OVERLAY; return *this;}

    /* Get a reference to the UICommand we're m_currently constructing. */
    inline UICommand& get() { return m_current; }

    /* Set the screen position of this control */
    inline UI& offset(f32 x, f32 y) { m_current.x = x; m_current.y = y; return *this; }
    /* Set the screen position of this control */
    inline UI& position(f32 x, f32 y) { return offset(x, y); }
    /* Set the screen position of this control */
    inline UI& at(f32 x, f32 y) { return offset(x, y); }
    /* Set the screen position X of this control */
    inline UI& x(f32 x) { m_current.x = x; return *this; }
    /* Set the screen position Y of this control */
    inline UI& y(f32 y) { m_current.y = y; return *this; }

    /* Set the width and height of this control */
    inline UI& dimensions(f32 w, f32 h) { m_current.w = w; m_current.h = h; return *this; }
    /* Set the width and height of this control */
    inline UI& extents(f32 w, f32 h) { return dimensions(w, h); }
    /* Set the width of this control */
    inline UI& width(f32 w = UI_TOOL_WIDTH) { m_current.w = w; return *this; }
    /* Set the height of this control */
    inline UI& height(f32 h = UI_WIDGET_HEIGHT) { m_current.h = h; return *this; }

    /* Set the ending position for this wire (valid for wires only) */
    inline UI& position_end(f32 x_end, f32 y_end) {
        m_current.x_end = x_end;
        m_current.y_end = y_end;
        return *this;
    }
    /* Set the ending position for this wire (valid for wires only) */
    inline UI& offset_end(f32 x_end, f32 y_end) { return position_end(x_end, y_end); }
    /* Set the X-axis end point of this wire (valid for wires only) */
    inline UI& x_end(f32 x_end) { m_current.x_end = x_end; return *this; }
    /* Set the Y-axis end point of this wire (valid for wires only) */
    inline UI& y_end(f32 y_end) { m_current.y_end = y_end; return *this; }

    /* Set the text associated with this control */
    inline UI& text(c_cstr text) { m_current.text_0 = text; return *this; }
    /* Set the secondary text associated with this control. This is used for
         controls which have both a title and a caption, or a label and a value.
         For example, the label & value of a slider or numberField. */
    inline UI& secondary_text(c_cstr stext) {
        m_current.text_1 = stext;
        return *this;
    }

    /* Set the color of this control */
    inline UI& color(f32 color[4]) {
        m_current.color_0[0] = color[0];
        m_current.color_0[1] = color[1];
        m_current.color_0[2] = color[2];
        m_current.color_0[3] = color[3];
        return *this;
    }
    /* Set the secondary color of this control. This is used for controls which
       have two tones, or blend from one color to another. For example, the
       coloredNodeWire. */
    inline UI& secondary_color(f32 scolor[4]) {
        m_current.color_1[0] = scolor[0];
        m_current.color_1[1] = scolor[1];
        m_current.color_1[2] = scolor[2];
        m_current.color_1[3] = scolor[3];
        return *this;
        return *this;
    }

    /* Set the state of this control. Valid states are:
         * UI_STATE_DEFAULT
         * UI_STATE_HOVER
         * UI_STATE_ACTIVE
       The state controls the colors used to render the control, and is used to
       indicate interaction with it. */
    inline UI& state(UIState state) { m_current.state = state; return *this; }

    /* Set the icon to draw next to this control. TODO: document which is which */
    inline UI& icon(UIIcon icon) { m_current.icon = icon; return *this; }

    /* Set the flags for this control. The meaning of these vary by control. See
         the blendish header (blendish.h) for what exactly they do. */
    inline UI& flags(i32 flags) { m_current.flags = flags; return *this; }

    /* Highlights a substring of a text control, from character #begin to
         character #end. Only valid on textFields. */
    inline UI& highlight_substring(i32 begin, i32 end) {
        m_current.cbegin = begin;
        m_current.cend = end;
        return *this;
    }
    /* Set the start point of the highlighted substring in a textField */
    inline UI& highlight_begin(i32 carat_begin) {
        m_current.cbegin = carat_begin;
        return *this;
    }
    /* Set the end point of the highlighted substring in a textField */
    inline UI& highlight_end(i32 carat_end) {
        m_current.cend = carat_end;
        return *this;
    }

    /* Set the progress through the slider -- this is a value from 0.f to 1.f that
       determines the percentage of a slider control which is "done". Meant to be
       used to build progress bars out of the slider control, and to indicate how
       far through a number space your slider's m_current value is. */
    inline UI& progress(f32 progress) { m_current.progress = progress; return *this; }

    /* Set the offset into the scroll space at which the m_current viewport begins.
       This is sort-of the "X" of the scrollbar, and is expressed on [0.f, 1.f].
       It is also only valid on scrollbars. */
    inline UI& offset(f32 offset) { m_current.offset = offset; return *this; }
    /* Set the size of the scrollbar. This is used to indicate how big the
       underlying scrollable space is relative to the viewport. Kind of a "W" for
       scrollbars. Unsurprisingly only valid on scrollbars. */
    inline UI& size(f32 size) { m_current.size = size; return *this; }

    /* TODO: Rewrite this to a single joinArrow or similar */
    /* Sets the axis on which the join area overlay arrow should be drawn. */
    inline UI& joinArrowVertical(bool is_vertical) {
        m_current.vertical = is_vertical;
        return *this;
    }
    /* Sets the direction in which the join area overlay points on its axis
       (faces toward positive on false, negative on true). */
    inline UI& joinArrowMirror(bool is_mirrored) {
        m_current.mirror = is_mirrored;
        return *this;
    }

    /******************************
     * AUTOMATIC LAYOUT FUNCTIONS *
     ******************************/

    /* Automatically position this control based screen parameters. Assumes you
       have already set dimensions for the control, and will use those
       values in computing the final position.

       Final positions are calculated by applying an offset from the anchor
       point to the origin point of the control.

       * Offsets are taken from the control's X and Y position.

       * Anchor points are specified in terms of viewport percentages (floats in
         the range [0,1]). An anchor of <1,0> would place a control relative to
         the top right corner of the screen.

       * Origin points are specified in terms of control percentages (floats in
         the range [0,1]). An origin of <1,0> would place the top right corner
         of the control at (anchor + offset).
    */
    inline UI& anchorPosition(f32 viewport_width, f32 viewport_height,
                              f32 anchor_x,       f32 anchor_y,
                              f32 origin_x,       f32 origin_y) {
        m_current.x = viewport_width * anchor_x
                  + m_current.x - m_current.w * origin_x;
        m_current.y = viewport_height * anchor_y
                  + m_current.y - m_current.h * origin_y;
        return *this;
    }

    /***************************
     * MOUSE PICKING AND STATE *
     ***************************/

    /* Set the appropriate UI control state based on the mouse position and left
       click state */
    inline UI& pickWithMouse(f32 mouse_x, f32 mouse_y, bool mouse_clicked) {
        commit();  // Commit the last entity, if one is pending
        for (UICommand &c : m_uicl) {
            bool mouse_over_x = (mouse_x > c.x && mouse_x < c.x + c.w);
            bool mouse_over_y = (mouse_y > c.y && mouse_y < c.y + c.h);
            if (mouse_over_x && mouse_over_y) {
                c.state = (mouse_clicked) ? UI_STATE_ACTIVE : UI_STATE_HOVER;
                break;
            }
        }
        return *this;
    }
};<|MERGE_RESOLUTION|>--- conflicted
+++ resolved
@@ -7,15 +7,6 @@
 
 #include "api.h"
 
-<<<<<<< HEAD
-using UICommandList = Buffer<UICommand>;
-class UI {
-    UICommand current;
-    UICommandList uicl;
-    inline void commit() {
-        if (current.type != UI_TYPE_NONE) {
-            uicl.push(current);
-=======
 class UI {
 protected:
     using UICommandList = BufferView<UICommand>;
@@ -26,7 +17,6 @@
     inline void commit() {
         if (m_current.type != UI_TYPE_NONE) {
             m_uicl.push(m_current);
->>>>>>> ee03a570
         }
         m_current = { 0 };
         m_current.type = UI_TYPE_NONE;
@@ -34,20 +24,6 @@
         m_current.state = UI_STATE_DEFAULT;
     }
 public:
-<<<<<<< HEAD
-    inline UI(UICommandList& uicl) : current({0}), uicl(uicl) { }
-    inline UI(void* buffer, u64 size)
-        : current({0})
-        , uicl(UICommandList(BufferDescriptor {
-            (UICommand*)buffer, (UICommand*)buffer, size, CLEARMODE_PASS
-        })) { }
-    inline UI(GameState& state)
-        : current({0})
-        , uicl(UICommandList(
-            state.memory.lookup(state.memory.map, state.out.ui_command_bid)
-          ))
-    { }
-=======
     inline UI(UICommandList uicl)
              : m_current ( { 0 } )
              , m_uicl    ( uicl  ) { }
@@ -62,7 +38,6 @@
              , m_uicl    ( UICommandList { state, state.out.ui_command_bid } )
              { }
 
->>>>>>> ee03a570
     inline ~UI() { commit(); }
 
     inline UI& label() { commit(); m_current.type = UI_TYPE_LABEL; return *this;}
