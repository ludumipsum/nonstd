/* Configuration Variables
   =======================

   DSS/DATA allocated configuration variable list.

   CVars may be queried and set from anywhere, but may only be defined and
   watched from platform code. They are stored in the DSS/DATA segment of the
   platform binary, and are meant for configuration of platform and system
   settings, such as graphics modes, feature flags, and simulation parameters.

   CVars should be defined at a single static global location, and may be used
   from other files by including the module in which they are defined, or by
   runtime lookup with CVar_t::find(). They can also be watched for changes by
   a single std::function().
*/

#pragma once

#include "batteries_included.h"
#include "primitive_types.h"
#include "debug.h"

/* Return the value contained in the pointed-to cvar, or nullstr / zero */
#define SCV(some_cvar_p) ((some_cvar_p == NULL) ? some_cvar_p->value() : NULL)
/* Return the value contained in `some_cvar` */
#define CV(some_cvar) ((some_cvar).value())


// TODO: config file generator from defined CVars
// TODO: cvars auto-exposed as command line flags

template<typename VALUE_TYPE> class CVar;

typedef CVar<double>      CVar_f;
typedef CVar<int64_t>     CVar_i;
typedef CVar<bool>        CVar_b;
typedef CVar<c_cstr>      CVar_s;


template<typename VALUE_TYPE>
class CVar {
public:
    CVar(c_cstr name, c_cstr synopsis, VALUE_TYPE value)
        : m_next           ( nullptr  )
        , m_name           ( name     )
        , m_synopsis       ( synopsis )
        , m_value          ( value    )
        , m_min            ( value    )
        , m_max            ( value    )
        , m_watch_callback ( nullptr  )
        , m_storage        ( ""       )
    {
        addToList();
    }
    CVar(c_cstr name,
         c_cstr synopsis,
         VALUE_TYPE value,
         VALUE_TYPE min,
         VALUE_TYPE max)
        : m_next           ( nullptr  )
        , m_name           ( name     )
        , m_synopsis       ( synopsis )
        , m_value          ( value    )
        , m_min            ( min      )
        , m_max            ( max      )
        , m_watch_callback ( nullptr  )
        , m_storage        ( ""       )
    {
        addToList();
    }

    // Transparent assignment as VALUE_TYPE
    using is_str = std::is_same<c_cstr, VALUE_TYPE>;
    TEMPLATE_ENABLE(!is_str::value, VALUE_TYPE)
    inline CVar<VALUE_TYPE>& operator=(VALUE_TYPE value) {
        // If min=max, no clamping, just assign
        auto old_value = m_value;
        m_value = (m_min == m_max) ? value : clampValue(value);
        if (m_watch_callback && old_value != m_value) {
            m_watch_callback(this->value());
        }
        return *this;
    }
    inline CVar<c_cstr>& operator=(c_cstr value) {
        m_storage = value;
        m_value = m_storage.c_str();
        return *this;
    }

    // Transparent cast to value type
    inline operator VALUE_TYPE(void) const { return m_value; }

    // Explicit value cast
    inline VALUE_TYPE& value(void) { return m_value; }

    // Register a callback to take some action when this setting is changed.
    // NB. Only one such callback may be registered per cvar.
    inline void watch(std::function<void(VALUE_TYPE)> const& callback) {
        m_watch_callback = callback;
    }

    static CVar<VALUE_TYPE>* find(c_cstr name);

private:
    inline VALUE_TYPE clampValue(VALUE_TYPE value) {
        if (value < m_min) {
            //DEBUGTODO: Emit debug event here
            value = m_min;
        } else if (value > m_max) {
            //DEBUGTODO: Emit debug event here
            value = m_max;
        }
        return value;
    }

    void addToList(void);
    CVar<VALUE_TYPE>* m_next;

    c_cstr m_name;
    c_cstr m_synopsis;
    VALUE_TYPE m_value;
    decltype(m_value) m_min;
    decltype(m_value) m_max;
    std::function<void(VALUE_TYPE)> m_watch_callback;
    std::string m_storage;
};

/* Forward declarations of explicit specializations */
template<> CVar_f* CVar_f::find(c_cstr name);
template<> CVar_i* CVar_i::find(c_cstr name);
template<> CVar_b* CVar_b::find(c_cstr name);
template<> CVar_s* CVar_s::find(c_cstr name);


/* Locate a cvar by name and return its value by reference */
// template<typename T>
<<<<<<< HEAD
// inline T& FINDCV(char const* some_cvar_name, T default_value);

inline i64& FINDCVi(char const* some_cvar_name, i64 default_value){
=======
// inline T& FINDCV(c_cstr some_cvar_name, T default_value);

inline i64& FINDCVi(c_cstr some_cvar_name, i64 default_value) {
>>>>>>> ee03a570
    CVar_i* ptr = CVar_i::find(some_cvar_name);
    if (ptr && *ptr) return ptr->value();
    else             return default_value;
}
<<<<<<< HEAD
inline f64& FINDCVf(char const* some_cvar_name, f64 default_value){
=======
inline f64& FINDCVf(c_cstr some_cvar_name, f64 default_value) {
>>>>>>> ee03a570
    CVar_f* ptr = CVar_f::find(some_cvar_name);
    if (ptr && *ptr) return ptr->value();
    else             return default_value;
}
<<<<<<< HEAD
inline bool& FINDCVb(char const* some_cvar_name, bool default_value){
=======
inline bool& FINDCVb(c_cstr some_cvar_name, bool default_value) {
>>>>>>> ee03a570
    CVar_b* ptr = CVar_b::find(some_cvar_name);
    if (ptr && *ptr) return ptr->value();
    else             return default_value;
}
<<<<<<< HEAD
inline char const*& FINDCVs(char const* some_cvar_name,
                            char const* default_value){
=======
inline c_cstr& FINDCVs(c_cstr some_cvar_name,
                       c_cstr default_value) {
>>>>>>> ee03a570
    CVar_s* ptr = CVar_s::find(some_cvar_name);
    if (ptr && *ptr) return ptr->value();
    else             return default_value;
}

/* Convenience function for toggling boolean cvars from pointers */
inline bool SCV_TOGGLE(CVar_b *cv_ptr) {
    if (cv_ptr != NULL) {
        *cv_ptr = !CV(*cv_ptr);
        return CV(*cv_ptr);
    }
    return false;
}
<|MERGE_RESOLUTION|>--- conflicted
+++ resolved
@@ -134,44 +134,25 @@
 
 /* Locate a cvar by name and return its value by reference */
 // template<typename T>
-<<<<<<< HEAD
-// inline T& FINDCV(char const* some_cvar_name, T default_value);
-
-inline i64& FINDCVi(char const* some_cvar_name, i64 default_value){
-=======
 // inline T& FINDCV(c_cstr some_cvar_name, T default_value);
 
 inline i64& FINDCVi(c_cstr some_cvar_name, i64 default_value) {
->>>>>>> ee03a570
     CVar_i* ptr = CVar_i::find(some_cvar_name);
     if (ptr && *ptr) return ptr->value();
     else             return default_value;
 }
-<<<<<<< HEAD
-inline f64& FINDCVf(char const* some_cvar_name, f64 default_value){
-=======
 inline f64& FINDCVf(c_cstr some_cvar_name, f64 default_value) {
->>>>>>> ee03a570
     CVar_f* ptr = CVar_f::find(some_cvar_name);
     if (ptr && *ptr) return ptr->value();
     else             return default_value;
 }
-<<<<<<< HEAD
-inline bool& FINDCVb(char const* some_cvar_name, bool default_value){
-=======
 inline bool& FINDCVb(c_cstr some_cvar_name, bool default_value) {
->>>>>>> ee03a570
     CVar_b* ptr = CVar_b::find(some_cvar_name);
     if (ptr && *ptr) return ptr->value();
     else             return default_value;
 }
-<<<<<<< HEAD
-inline char const*& FINDCVs(char const* some_cvar_name,
-                            char const* default_value){
-=======
 inline c_cstr& FINDCVs(c_cstr some_cvar_name,
                        c_cstr default_value) {
->>>>>>> ee03a570
     CVar_s* ptr = CVar_s::find(some_cvar_name);
     if (ptr && *ptr) return ptr->value();
     else             return default_value;
