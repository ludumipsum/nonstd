/* PRIMITIVE TYPES
   ===============

   Defines some basic types used across different pieces of game and platform
   code. Things like shorthand basic types, colors, and vectors.
*/

#pragma once

#include "batteries_included.h"

/* Basic Types
   -----------
*/
typedef uint8_t       u8;
typedef uint16_t     u16;
typedef uint32_t     u32;
typedef uint64_t     u64;
typedef int8_t        i8;
typedef int16_t      i16;
typedef int32_t      i32;
typedef int64_t      i64;
typedef float        f32;
typedef double       f64;
typedef char *       cstr;
typedef char const * c_cstr;

typedef u32 ID;

/* Power-of-two Byte Prefixes
   NB. these implicitly cast the provided value to 64-bit int
*/
#define KBYTES(N) ((i64)N*1024)
#define MBYTES(N) ((i64)N*1024*1024)
#define GBYTES(N) ((i64)N*1024*1024*1024)
#define TBYTES(N) ((i64)N*1024*1024*1024*1024)

/* Human-readable temporal unit conversions */
#define NS_PER_US  1000
#define NS_PER_MS  1000000
#define NS_PER_SEC 1000000000

#define US_PER_MS  1000
#define US_PER_SEC 1000000

#define MS_PER_SEC 1000


/* Buffer Clear Flags
   ------------------
   Mode flags for controlling buffer clear behavior between frames.
   NB. Unless BUFFER_PERSIST is set, there is _no guarantee_ that data will be
       retained between frames.
*/
enum BufferFlags {
    /* The buffer's cursor shall be set to 0 between every frame. */
    BUFFER_CLEAR_CURSOR = (1 << 0),
    /* The buffer's data shall be cleared to 0 between every frame. */
    BUFFER_CLEAR_DATA   = (1 << 1),
    /* The buffer shall be persisted between frames, and previous frame's data
       shall be accessible for... some number of frames?
       TODO: Figure out how long we retain persisted buffers. */
    BUFFER_PERSIST      = (1 << 2),
};


/* COLORS
   ------
   Simple 4-vector of u8s used to represent RGB colors.
*/
struct Color {
    union {
        u8 rgba[4];
        u8 hsva[4];
        struct {
            /* The compiler isn't smart enough to figure out that both rgba and
               hsva accessors put the 'a' in the same spot in memory, so if you
               try to put them all together in one struct in the top level union
               you'll get a redefinition error. We've done this instead -- a bit
               harder to read here, but the accessors are the same for users. */
            union {u8 r; u8 h;};
            union {u8 g; u8 s;};
            union {u8 b; u8 v;};
            u8 a;
        };
    };
}; ENFORCE_POD(Color);


/* Construct empty */
Color color() { return Color {0}; }

/* Construct from 4 numeric parameters */
template <class T, class U, class V, class W>
Color color(T r, U g, V b, W a) {
    return Color { (u8)r, (u8)g, (u8)b, (u8)a };
}
template <class T>
Color color(T i[4]) {
    return Color { (u8)i[0], (u8)i[1], (u8)i[2], (u8)i[3] };
}

/* Construct from 3 numeric parameters */
template <class T, class U, class V>
Color color(T r, U g, V b) { return color(r, g, b, 0xFF); }

/* Construct from 1 numeric parameter */
template <class T>
Color color(T c) { return color(c, c, c); }
<<<<<<< HEAD

/* Mode flags for controlling game buffer clear behavior */
enum BufferClearMode {
    CLEARMODE_PASS = 0,
    CLEARMODE_COPY = 1,
    CLEARMODE_ZERO = 2,
};
/* Buffer for storing game data */
struct BufferDescriptor {
    void*             data;
    void*             cursor;
    u64               size;
    BufferClearMode   clear_mode;
}; ENFORCE_POD(BufferDescriptor);
=======
>>>>>>> ee03a570
<|MERGE_RESOLUTION|>--- conflicted
+++ resolved
@@ -107,20 +107,3 @@
 /* Construct from 1 numeric parameter */
 template <class T>
 Color color(T c) { return color(c, c, c); }
-<<<<<<< HEAD
-
-/* Mode flags for controlling game buffer clear behavior */
-enum BufferClearMode {
-    CLEARMODE_PASS = 0,
-    CLEARMODE_COPY = 1,
-    CLEARMODE_ZERO = 2,
-};
-/* Buffer for storing game data */
-struct BufferDescriptor {
-    void*             data;
-    void*             cursor;
-    u64               size;
-    BufferClearMode   clear_mode;
-}; ENFORCE_POD(BufferDescriptor);
-=======
->>>>>>> ee03a570
